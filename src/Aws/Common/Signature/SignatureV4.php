<?php
/**
 * Copyright 2010-2012 Amazon.com, Inc. or its affiliates. All Rights Reserved.
 *
 * Licensed under the Apache License, Version 2.0 (the "License").
 * You may not use this file except in compliance with the License.
 * A copy of the License is located at
 *
 * http://aws.amazon.com/apache2.0
 *
 * or in the "license" file accompanying this file. This file is distributed
 * on an "AS IS" BASIS, WITHOUT WARRANTIES OR CONDITIONS OF ANY KIND, either
 * express or implied. See the License for the specific language governing
 * permissions and limitations under the License.
 */

namespace Aws\Common\Signature;

use Aws\Common\HostNameUtils;
use Aws\Common\Credentials\CredentialsInterface;
use Guzzle\Http\Message\RequestInterface;
use Guzzle\Http\Message\EntityEnclosingRequestInterface;
use Guzzle\Http\Url;

/**
 * Signature Version 4
 * @link http://docs.amazonwebservices.com/general/latest/gr/signature-version-4.html
 */
class SignatureV4 extends AbstractEndpointSignature
{
    /**
     * @var string Cache of the default empty entity-body payload
     */
    const DEFAULT_PAYLOAD = 'e3b0c44298fc1c149afbf4c8996fb92427ae41e4649b934ca495991b7852b855';

    /**
     * @var int Maximum number of hashes to cache
     */
    protected $maxCacheSize = 50;

    /**
     * @var array Cache of previously signed values
     */
    protected $hashCache = array();

    /**
     * @var int Size of the hash cache
     */
    protected $cacheSize = 0;

    /**
     * Set the maximum number of computed hashes to cache
     *
     * @param int $maxCacheSize Maximum number of hashes to cache
     *
     * @return self
     */
    public function setMaxCacheSize($maxCacheSize)
    {
        $this->maxCacheSize = $maxCacheSize;

        return $this;
    }

    /**
     * {@inheritdoc}
     */
    public function signRequest(RequestInterface $request, CredentialsInterface $credentials)
    {
        // Refresh the cached timestamp
        $this->getTimestamp(true);

        $longDate = $this->getDateTime('Ymd\THis\Z');
        $shortDate = $this->getDateTime('Ymd');

        // Remove any previously set Authorization headers so that
        // exponential backoff works correctly
        $request->removeHeader('Authorization');

        // Requires a x-amz-date header or Date
        if ($request->hasHeader('x-amz-date') || !$request->hasHeader('Date')) {
            $request->setHeader('x-amz-date', $longDate);
        } else {
            $request->setHeader('Date', str_replace('+0000', 'GMT', $this->getDateTime('r')));
        }

        // Add the security token if one is present
        if ($credentials->getSecurityToken()) {
            $request->setHeader('x-amz-security-token', $credentials->getSecurityToken());
        }

        // Parse the region and service name from the request URL
        $url = Url::factory($request->getUrl());

        // Parse the service and region or use one that is explicitly set
        $region = $this->regionName ?: HostNameUtils::parseRegionName($url);
        $service = $this->serviceName ?: HostNameUtils::parseServiceName($url);

        $credentialScope = "{$shortDate}/{$region}/{$service}/aws4_request";

        $stringToSign = "AWS4-HMAC-SHA256\n{$longDate}\n{$credentialScope}\n"
            . hash('sha256', $this->createCanonicalRequest($request));

        // Add the string to sign for debugging
        $request->getParams()->set('aws.string_to_sign', $stringToSign);

        // Calculate the signing key using a series of derived keys
        $dateKey = $this->getHash($shortDate, 'AWS4' . $credentials->getSecretKey());
        $regionKey = $this->getHash($region, $dateKey);
        $serviceKey = $this->getHash($service, $regionKey);
        $signingKey = $this->getHash('aws4_request', $serviceKey);
        $signature = hash_hmac('sha256', $stringToSign, $signingKey);

        $request->setHeader('Authorization', "AWS4-HMAC-SHA256 "
            . "Credential={$credentials->getAccessKeyId()}/{$credentialScope}, "
            . 'SignedHeaders=' . $request->getParams()->get('aws.signed_headers')
            . ", Signature={$signature}");
    }

    /**
     * Create the canonical representation of a request
     *
     * @param RequestInterface $request Request to canonicalize
     *
     * @return string
     */
    private function createCanonicalRequest(RequestInterface $request)
    {
        // Normalize the path as required by SigV4
        $path = $request->getUrl(true)->normalizePath()->getPath();

        $canon = $request->getMethod() . "\n{$path}\n"
            . $this->getCanonicalizedQueryString($request) . "\n";

        // Create the canonical headers
        $headers = array();
        foreach ($request->getHeaders() as $key => $values) {
            $key = strtolower($key);
            if (!isset($headers[$key])) {
                $headers[$key] = array();
            }
            foreach ($values as $value) {
                $headers[$key][] = preg_replace('/\s+/', ' ', trim($value));
            }
        }

        // The headers must be sorted
        ksort($headers);

        // Continue to build the canonical request by adding headers
        foreach ($headers as $key => $values) {
            // Combine multi-value headers into a sorted comma separated list
            if (count($values) > 1) {
                sort($values);
            }
            $value = implode(',', $values);
            $canon .= $key . ':' . $value . "\n";
        }

        // Create the signed headers
        $signedHeaders = implode(';', array_keys($headers));
        $canon .= "\n{$signedHeaders}\n";
        $request->getParams()->set('aws.signed_headers', $signedHeaders);

        // Create the payload if this request has an entity body
<<<<<<< HEAD
        if ($request->hasHeader('x-amz-content-sha256')) {
            // Handle streaming operations (e.g. Glacier.UploadArchive)
            $canon .= $request->getHeader('x-amz-content-sha256');
        } elseif ($request instanceof EntityEnclosingRequestInterface) {
            $canon .= $this->base16(hash(
=======
        if ($request instanceof EntityEnclosingRequestInterface) {
            $canon .= hash(
>>>>>>> b3e84749
                'sha256',
                $request->getMethod() == 'POST' && count($request->getPostFields())
                    ? (string) $request->getPostFields() : (string) $request->getBody()
            );
        } else {
            $canon .= self::DEFAULT_PAYLOAD;
        }

        // Add debug information
        $request->getParams()->set('aws.canonical_request', $canon);

        return $canon;
    }

    /**
     * Get a hash for a specific key and value.  If the hash was previously
     * cached, return it
     *
     * @param string $stringToSign Value to sign
     * @param string $signingKey   Key to sign with
     *
     * @return string
     */
    private function getHash($stringToSign, $signingKey)
    {
        $cacheKey = $stringToSign . '_' . $signingKey;

        // Retrieve the hash form the cache or create it and add it to the cache
        if (!isset($this->hashCache[$cacheKey])) {

            // When the cache size reaches the max, then just clear the cache
            if (++$this->cacheSize > $this->maxCacheSize) {
                $this->hashCache = array();
                $this->cacheSize = 0;
            }

            $this->hashCache[$cacheKey] = hash_hmac('sha256', $stringToSign, $signingKey, true);
        }

        return $this->hashCache[$cacheKey];
    }
}<|MERGE_RESOLUTION|>--- conflicted
+++ resolved
@@ -163,16 +163,11 @@
         $request->getParams()->set('aws.signed_headers', $signedHeaders);
 
         // Create the payload if this request has an entity body
-<<<<<<< HEAD
         if ($request->hasHeader('x-amz-content-sha256')) {
             // Handle streaming operations (e.g. Glacier.UploadArchive)
             $canon .= $request->getHeader('x-amz-content-sha256');
         } elseif ($request instanceof EntityEnclosingRequestInterface) {
-            $canon .= $this->base16(hash(
-=======
-        if ($request instanceof EntityEnclosingRequestInterface) {
             $canon .= hash(
->>>>>>> b3e84749
                 'sha256',
                 $request->getMethod() == 'POST' && count($request->getPostFields())
                     ? (string) $request->getPostFields() : (string) $request->getBody()
